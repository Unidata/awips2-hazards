--- conflicted
+++ resolved
@@ -94,65 +94,6 @@
 
         return productDicts, hazardEvents
 
-<<<<<<< HEAD
-=======
-    def _prepareSection(self, event, vtecRecord, metaData):
-        attributes = event.getHazardAttributes()
-
-        # This creates a list of ints for the eventIDs and also formats the UGCs correctly.
-        eventIDs, ugcList = self.parameterSetupForKeyInfo(list(vtecRecord.get('eventID', None)), attributes.get('ugcs', None))
-
-        # Attributes that get skipped. They get added to the dictionary indirectly.
-        noOpAttributes = () # Needed for attribution / firstBullet ('ugcs', 'ugcPortions', 'ugcPartsOfState')
-
-        section = {}
-        for attribute in attributes:
-            # Special case attributes that need additional work before adding to the dictionary
-            if attribute == 'additionalInfo':
-                additionalInfo = self._prepareAdditionalInfo(attributes[attribute] , event, metaData)
-                additionalCommentsKey = KeyInfo('additionalComments', self._productCategory, self._productID, eventIDs, ugcList, True, label='Additional Comments')
-                section[additionalCommentsKey] = additionalInfo
-            elif attribute == 'cta':
-                if vtecRecord.get("phen") != "HY":
-                    # These are now added at the segment level. Do we want to add here as well?
-                    callsToActionValue = self._tpc.getProductStrings(event, metaData, 'cta')
-                    section['callsToAction'] = callsToActionValue
-            elif attribute in noOpAttributes:
-                continue
-            else:
-                section[attribute] = attributes.get(attribute, None)
-                # Add both the identifier and the productString for this attributes.
-                # The identifiers are needed for the BasisText module.
-                if attribute == 'advisoryType':
-                    section[attribute + '_productString'] = self._tpc.getProductStrings(event, metaData, attribute)
-
-        section['locationsAffected'] = self._prepareLocationsAffected(event)
-        section['impactedLocations'] = self._prepareImpactedLocations(event)
-        section['geometry'] = event.getGeometry()
-        section['subType'] = event.getSubType()
-        section['timeZones'] = self._productSegment.timeZones
-        section['vtecRecord'] = vtecRecord
-        if vtecRecord.get("phen") != "HY":
-            # TODO this does not seem to work, causing the placeholder to be in final product.
-            section['impacts'] = self._tpc.getProductStrings(event, metaData, 'impacts')
-        else:
-            section['impacts'] = ''
-        section['endingSynopsis'] = event.get('endingSynopsis')
-        section['replacedBy'] = event.get('replacedBy', None)
-        section['replaces'] = event.get('replaces', None)
-        section['startTime'] = event.getStartTime()
-        section['endTime'] = event.getEndTime()
-        section['metaData'] = metaData
-        section['creationTime'] = event.getCreationTime()
-
-        if event.get('pointID'):
-            # Add RiverForecastPoint data to the dictionary
-            self._prepareRiverForecastPointData(event.get('pointID'), section, event)
-
-        self._setProductInformation(vtecRecord, event)
-        return section
-
->>>>>>> 46e1dd21
     def _getSegments(self, hazardEvents):
         return self._getSegments_ForPointsAndAreas(hazardEvents)
     
