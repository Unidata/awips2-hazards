--- conflicted
+++ resolved
@@ -83,58 +83,6 @@
 
         return productDicts, hazardEvents
 
-<<<<<<< HEAD
-=======
-    # TODO Check on attributes for this product
-    def _prepareSection(self, event, vtecRecord, metaData):
-        attributes = event.getHazardAttributes()
-
-        # This creates a list of ints for the eventIDs and also formats the UGCs correctly.
-        eventIDs, ugcList = self.parameterSetupForKeyInfo(list(vtecRecord.get('eventID', None)), attributes.get('ugcs', None))
-
-        # Attributes that get skipped. They get added to the dictionary indirectly.
-        noOpAttributes = () # Needed for attribution / firstBullet ('ugcs', 'ugcPortions', 'ugcPartsOfState')
-
-        section = collections.OrderedDict()
-        for attribute in attributes:
-            # Special case attributes that need additional work before adding to the dictionary
-            if attribute == 'additionalInfo':
-                additionalInfo = self._prepareAdditionalInfo(attributes[attribute] , event, metaData)
-                additionalCommentsKey = KeyInfo('additionalComments', self._productCategory, self._productID, eventIDs, ugcList, editable=True, label='Additional Comments')
-                section[additionalCommentsKey] = additionalInfo
-            elif attribute == 'cta':
-                # These are now added at the segment level. Do we want to add here as well?
-                callsToActionValue = self._tpc.getProductStrings(event, metaData, 'cta')
-                section['callsToAction'] = callsToActionValue
-            elif attribute == 'floodSeverity':
-                section['floodSeverity'] = self._tpc.getProductStrings(event, metaData, 'floodSeverity')
-            elif attribute == 'floodRecord':
-                section['floodRecord'] = self._tpc.getProductStrings(event, metaData, 'floodRecord')
-            elif attribute in noOpAttributes:
-                continue
-            else:
-                section[attribute] = attributes.get(attribute, None)
-
-        section['locationsAffected'] = self._prepareLocationsAffected(event)
-        section['impactedLocations'] = self._prepareImpactedLocations(event)
-        section['geometry'] = event.getGeometry()
-        section['timeZones'] = self._productSegment.timeZones
-        section['vtecRecord'] = vtecRecord
-        section['impacts'] = self._tpc.getProductStrings(event, metaData, 'impacts')
-        section['impactsStringForStageFlowTextArea'] = event.get('impactsStringForStageFlowTextArea', None)
-        section['startTime'] = event.getStartTime()
-        section['endTime'] = event.getEndTime()
-        section['metaData'] = metaData
-        section['creationTime'] = event.getCreationTime()
-
-        if event.get('pointID'):
-            # Add RiverForecastPoint data to the dictionary
-            self._prepareRiverForecastPointData(event.get('pointID'), section, event)
-
-        self._setProductInformation(vtecRecord, event)
-        return section
-
->>>>>>> 46e1dd21
     def getMetadata(self):
         return self._metadata
 
