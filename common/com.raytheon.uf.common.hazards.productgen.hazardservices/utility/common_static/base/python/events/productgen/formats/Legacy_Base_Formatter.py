--- conflicted
+++ resolved
@@ -305,13 +305,6 @@
         return areaList + '\n'
 
     def _cityList(self, segmentDict):
-<<<<<<< HEAD
-        cities = 'Including the cities of '
-        cityList = segmentDict.get('cityList', [])
-        cities += self._tpc.getTextListStr(cityList)
-        self._setVal('cityList', cities, segmentDict, 'City List')
-        return cities + '\n'
-=======
         cityList = []
         for sectionDict in segmentDict.get('sections', []):
             listOfCities = sectionDict.get('listOfCities', [])
@@ -320,9 +313,9 @@
         if cityList:
             cities = 'Including the cities of '
             cities += self._tpc.getTextListStr(cityList)
+        self._setVal('cityList', cities, segmentDict, 'City List')
             return cities + '\n'
         return ''
->>>>>>> 46e1dd21
 
     def _callsToAction(self, segmentDict):
         # Get saved value from productText table if available
@@ -659,44 +652,10 @@
     def _locationsAffected(self, sectionDict):
         vtecRecord = sectionDict.get('vtecRecord', {})
         action = vtecRecord.get('act', None)
-<<<<<<< HEAD
-=======
-        if action in ['NEW', 'EXT']:
-            heading = '* '
-        else:
-            heading = ''
-        locationsAffected = ''
-
-        if (self._runMode == 'Practice'):
-            heading += "This is a test message.  "
-
-        immediateCause = sectionDict.get('immediateCause', None)
-        if immediateCause == 'DM' or immediateCause == 'DR':
-            damOrLeveeName = sectionDict.get('damOrLeveeName')
-            if damOrLeveeName:
-                damInfo = self._damInfo().get(damOrLeveeName)
-                if damInfo:
-                    # Scenario
-                    scenario = sectionDict.get('scenario')
-                    if scenario:
-                        scenarios = damInfo.get('scenarios')
-                        if scenarios:
-                            scenarioText = scenarios.get(scenario)
-                            if scenarioText:
-                                locationsAffected += scenarioText + '\n\n'
-                    # Rule of Thumb
-                    ruleOfThumb = damInfo.get('ruleOfThumb')
-                    if ruleOfThumb:
-                        locationsAffected += ruleOfThumb + '\n\n'
-
-        # Add any other additional Info
-        locationsAffected += self.createAdditionalComments(sectionDict)
->>>>>>> 46e1dd21
 
         # Get saved value from productText table if available
         locationsAffected = self._getSavedVal('locationsAffected', sectionDict)
         if not locationsAffected:
-<<<<<<< HEAD
             heading = ''
             locationsAffected = ''
 
@@ -722,10 +681,6 @@
                         if ruleOfThumb:
                             locationsAffected += ruleOfThumb + '\n\n'
 
-            # Need to check for List of cities here
-            if sectionDict.get('citiesListFlag', False) == True:
-                locationsAffected += 'Locations impacted include...' + self._tpc.getTextListStr(self._segmentDict.get('cityList', [])) + '\n\n'
-
             # Add any other additional Info
             locationsAffected += self.createAdditionalComments(sectionDict)
 
@@ -733,27 +688,6 @@
                 phen = vtecRecord.get("phen")
                 sig = vtecRecord.get("sig")
                 geoType = sectionDict.get('geoType')
-                if phen in ["FF", "FA", "TO", "SV", "SM", "EW" , "FL" ] and \
-                   geoType == 'area' and sig != "A" :
-                    if phen == "FF" :
-                        locationsAffected = "Some locations that will experience flash flooding include..."
-                    elif phen == "FA" or phen == "FL" :
-                        locationsAffected = "Some locations that will experience flooding include..."
-                    else :
-                        locationsAffected = "Locations impacted include..."
-                    locationsAffected += self.createImpactedLocations(sectionDict) + '\n\n'
-                else :
-                    locationsAffected = '|*Forecast path of flood and/or locations to be affected*|' + '\n\n'
-                    
-            locationsAffected = heading + locationsAffected
-        self._setVal('locationsAffected', locationsAffected, sectionDict, 'Locations Affected')
-        if action in ['NEW', 'EXT']:
-            locationsAffected = '* ' + locationsAffected
-        return locationsAffected
-=======
-            phen = vtecRecord.get("phen")
-            sig = vtecRecord.get("sig")
-            geoType = sectionDict.get('geoType')
             if phen == "FF" :
                 locationsAffected = "Some locations that will experience flash flooding include..."
             elif phen == "FA" or phen == "FL" :
@@ -761,8 +695,12 @@
             else :
                 locationsAffected = "Locations impacted include..."
             locationsAffected += self.createLocationsAffected(sectionDict) + '\n\n'
-        return heading + locationsAffected
->>>>>>> 46e1dd21
+                    
+            locationsAffected = heading + locationsAffected
+        self._setVal('locationsAffected', locationsAffected, sectionDict, 'Locations Affected')
+        if action in ['NEW', 'EXT']:
+            locationsAffected = '* ' + locationsAffected
+        return locationsAffected
 
     ###################### Utility methods
 
