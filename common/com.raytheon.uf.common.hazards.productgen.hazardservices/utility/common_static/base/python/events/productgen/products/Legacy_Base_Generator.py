--- conflicted
+++ resolved
@@ -17,14 +17,11 @@
                                         previously edited raw data values from the productText
     Apr 10, 2015    7399    Robert.Blum Checking for empty strings in the additional info
                                         to prevent the megawidget error.
-<<<<<<< HEAD
                                         table using setVal() in TextProductCommon.
+    Apr 15  2015    6469    hansen      Cleaning up city list, locations affected, impacted locations
     Mar 27, 2015    6959    Robert.Blum Changes for Partial cancellations.
     Apr 07, 2015    6690    Robert.Blum List of drainages contents now matches WarnGen.
     Apr 16, 2015    7579    Robert.Blum Updates for amended Product Editor.
-=======
-    Apr 15  2015    6469    hansen      Cleaning up city list, locations affected, impacted locations
->>>>>>> 46e1dd21
 '''
 
 import ProductTemplate
@@ -565,16 +562,13 @@
                 for cta in ctas:
                     self._productSegment.ctas += cta + '\n\n'
 
-<<<<<<< HEAD
             if self._partialCAN:
                 sectionDict = self._createSectionDictionary_forPartialCancellation(sectionHazardEvent, sectionVtecRecord, sectionMetaData)
             else:
                 sectionDict = self._createSectionDictionary(sectionHazardEvent, sectionVtecRecord, sectionMetaData)
 
-=======
-            sectionDict = self._prepareSection(sectionHazardEvent, sectionVtecRecord, sectionMetaData)
             sectionDict['cityList'] = self._productSegment.cityList
->>>>>>> 46e1dd21
+
             sectionDicts.append(sectionDict)
 
         # Add the list of section dictionaries to the segment dictionary
@@ -915,9 +909,6 @@
                 break  # take the first one
         self._productSegment.canVtecRecord = canVtecRecord
 
-<<<<<<< HEAD
-    def _prepareImpactedLocations(self, geometry):
-=======
     def _prepareLocationsAffected(self, hazardEvent):
         # TODO  
         #  For now we're using the cityList, 
@@ -958,7 +949,6 @@
                 area['partsOfState'] = partsOfState.get(ugc)
             impactedLocations.append(area)
         return impactedLocations
-
     def _getCityList(self, hazardEvent):
         if not self._polygonBased: # area based
             self._productSegment.cityInfo = self.getCityInfo(self._productSegment.ugcs, returnType='list')
@@ -971,7 +961,6 @@
         
     def _getCityListForPolygon(self, hazardEvent):
         geometry = hazardEvent.getGeometry()
->>>>>>> 46e1dd21
         columns = ["name", "warngenlev"]
         try :
             cityGeoms = self._tpc.mapDataQuery("city", columns, geometry)
@@ -999,24 +988,43 @@
             return namesOther
         return []
 
+    def _prepareImpactedLocations(self, geometry):
+        columns = ["name", "warngenlev"]
+        try :
+            cityGeoms = self._tpc.mapDataQuery("city", columns, geometry)
+        except :
+            return []
+        if not isinstance(cityGeoms, list) :
+            return []
+        names12 = []
+        namesOther = []
+        for cityGeom in cityGeoms :
+            try:
+                name = cityGeom.getString(columns[0])
+                if not name:
+                    continue
+                levData = str(cityGeom.getString(columns[1]))
+                if levData == "1" or levData == "2" :
+                      names12.append(name)
+                else :
+                      namesOther.append(name)
+            except :
+                pass
+        if len(names12) > 0 :
+            return names12
+        if len(namesOther) > 0 :
+            return namesOther
+        return []
+
     def _prepareAdditionalInfo(self, attributeValue, event, metaData):
         additionalInfo = []
         if len(attributeValue) > 0:
             for identifier in attributeValue:
                 additionalInfoText = ''
                 if identifier == 'listOfDrainages':
-<<<<<<< HEAD
                     drainages = SpatialQuery.retrievePoints(event['geometry'], 'ffmp_basins', constraints={'cwa' : self._siteID},
                                                             sortBy=['streamname'], locationField='streamname')
                     drainages = self._tpc.formatDelimitedList(set(drainages))
-=======
-                    # Not sure if this query is correct
-                    drainages = self._retrievePoints(event['geometry'], 'basins')
-                    try:
-                        drainages = self._tpc.formatDelimitedList(drainages)
-                    except:
-                        continue
->>>>>>> 46e1dd21
                     productString = self._tpc.getProductStrings(event, metaData, 'additionalInfo', choiceIdentifier=identifier)
                     if len(drainages)== 0 or len(productString) == 0:
                         continue
